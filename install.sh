#!/bin/bash

# Three options
read -p "Enter the new conda environment name [ud2pub]: " env_name
env_name=${env_name:-ud2pub}

read -p "Are you a DP Tech staff (access to private tools)? (y/n) [n]: " is_dp_staff
is_dp_staff=${is_dp_staff:-n}

read -p "Compile C++ components? (y/n) [y]: " compile_cpp
compile_cpp=${compile_cpp:-y}

# Prepare conda environment
CONDA_BASE=$(conda info --base)
source "$CONDA_BASE/etc/profile.d/conda.sh"
conda create -n $env_name python=3.10 -y
conda activate $env_name
echo "check python path: $(which python)"

mamba install -y ipython ipykernel ipywidgets requests numba pathos tqdm jinja2 numpy pandas scipy
mamba install -y rdkit openmm mdanalysis openbabel pyyaml networkx ipycytoscape pdbfixer
<<<<<<< HEAD
mamba install -y -c nvidia/label/cuda-11.8.0 cuda # for cuda toolkit
mamba install -y msys_viparr_lpsolve55 ost_promod fftw gemmi==0.6.6 mdtraj ambertools_stable \
	-c http://quetz.dp.tech:8088/get/baymax --no-repodata-use-zst

conda deactivate
conda activate ud2pub

# [Block] For DP Tech Staff
git clone git@git.dp.tech:smallmolecule/fepfixer.git
cd fepfixer
pip install .
cd ..
git clone git@git.dp.tech:smallmolecule/uni-fep.git -b 64-further-refactor-uni-fep
cd uni-fep/unitop
pip install .
cd ../..
# [Block End]


# C++
mamba install -y cmake=3.31
cd unidock/unidock_engine
mkdir build
cd build
cmake ../ud2 -DCMAKE_BUILD_TYPE=Release
make ud2 -j
cd ..
cd ../..

python setup.py install
# conda deactivate then activate
=======
mamba install -y -c nvidia/label/cuda-11.8.0 cuda
mamba install -y msys_viparr_lpsolve55 ambertools_stable -c http://quetz.dp.tech:8088/get/baymax

conda activate $env_name
echo "check python path: $(which python)"

# DP Tech staff only
if [[ "$is_dp_staff" == [Yy]* ]]; then
    echo "Installing DP internal components..."
    git clone git@git.dp.tech:smallmolecule/fepfixer.git
    cd fepfixer
    pip install .
    cd ..
    git clone git@git.dp.tech:smallmolecule/uni-fep.git -b 64-further-refactor-uni-fep
    cd uni-fep/unitop
    pip install .
    cd ../..
fi

# C++ Engine Compilation
if [[ "$compile_cpp" == [Yy]* ]]; then
    echo "Compiling C++ engine..."
    mamba install -y cmake=3.31
    cd unidock/unidock_engine
    mkdir build
    cd build
    cmake ../ud2 -DCMAKE_BUILD_TYPE=Release
    make ud2 -j
    cd ..
    cd ../..
    python setup.py install
fi

echo "Uni-Dock 2 Installation completed!"


>>>>>>> 3e020df9
<|MERGE_RESOLUTION|>--- conflicted
+++ resolved
@@ -19,57 +19,11 @@
 
 mamba install -y ipython ipykernel ipywidgets requests numba pathos tqdm jinja2 numpy pandas scipy
 mamba install -y rdkit openmm mdanalysis openbabel pyyaml networkx ipycytoscape pdbfixer
-<<<<<<< HEAD
-mamba install -y -c nvidia/label/cuda-11.8.0 cuda # for cuda toolkit
-mamba install -y msys_viparr_lpsolve55 ost_promod fftw gemmi==0.6.6 mdtraj ambertools_stable \
-	-c http://quetz.dp.tech:8088/get/baymax --no-repodata-use-zst
-
-conda deactivate
-conda activate ud2pub
-
-# [Block] For DP Tech Staff
-git clone git@git.dp.tech:smallmolecule/fepfixer.git
-cd fepfixer
-pip install .
-cd ..
-git clone git@git.dp.tech:smallmolecule/uni-fep.git -b 64-further-refactor-uni-fep
-cd uni-fep/unitop
-pip install .
-cd ../..
-# [Block End]
-
-
-# C++
-mamba install -y cmake=3.31
-cd unidock/unidock_engine
-mkdir build
-cd build
-cmake ../ud2 -DCMAKE_BUILD_TYPE=Release
-make ud2 -j
-cd ..
-cd ../..
-
-python setup.py install
-# conda deactivate then activate
-=======
 mamba install -y -c nvidia/label/cuda-11.8.0 cuda
-mamba install -y msys_viparr_lpsolve55 ambertools_stable -c http://quetz.dp.tech:8088/get/baymax
+mamba install -y msys_viparr_lpsolve55 ambertools_stable -c http://quetz.dp.tech:8088/get/baymax --no-repodata-use-zst
 
 conda activate $env_name
 echo "check python path: $(which python)"
-
-# DP Tech staff only
-if [[ "$is_dp_staff" == [Yy]* ]]; then
-    echo "Installing DP internal components..."
-    git clone git@git.dp.tech:smallmolecule/fepfixer.git
-    cd fepfixer
-    pip install .
-    cd ..
-    git clone git@git.dp.tech:smallmolecule/uni-fep.git -b 64-further-refactor-uni-fep
-    cd uni-fep/unitop
-    pip install .
-    cd ../..
-fi
 
 # C++ Engine Compilation
 if [[ "$compile_cpp" == [Yy]* ]]; then
@@ -88,4 +42,3 @@
 echo "Uni-Dock 2 Installation completed!"
 
 
->>>>>>> 3e020df9
