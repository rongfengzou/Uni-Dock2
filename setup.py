"""
Uni-Dock Project
The Algorithm Package of DP Docking Platform
"""
import sys
from setuptools import setup, find_packages
from glob import glob
import versioneer

short_description = __doc__.split('\n')

# from https://github.com/pytest-dev/pytest-runner#conditional-requirement
needs_pytest = {'pytest', 'test', 'ptr'}.intersection(sys.argv)
pytest_runner = ['pytest-runner'] if needs_pytest else []

try:
    with open('README.md', 'r') as handle:
        long_description = handle.read()
except:
    long_description = '\n'.join(short_description[2:])

install_requires = []

version_str = versioneer.get_version()
if version_str.startswith('base/'):
    version_str = version_str.partition('.')[2] + '.base'
setup(
    name='unidock2',
    author='DP Uni-Dock Team',
    description=short_description[0],
    long_description=long_description,
    long_description_content_type='text/markdown',
    version=version_str,
    cmdclass=versioneer.get_cmdclass(),
    license='MIT',
    packages=find_packages(),
    install_requires=install_requires,
    data_files=[
<<<<<<< HEAD
        ('torsion_library', ['unidock/unidock_processing/torsion_library/data/torsion_library_2020.xml',
                             'unidock/unidock_processing/torsion_library/data/torsion_library_CDPKit.xml']),
        ('unidock_template', ['unidock/unidock_processing/unidocktools/data/unidock_option_template.yaml',
                              'unidock/unidock_processing/unidocktools/data/tleap_receptor_template.in']),
        ('bin', ['unidock/unidock_engine/build/bin/ud2']),
=======
        ('torsion_library', ['unidock/unidock_processing/torsion_library/data/torsion_library_2020.xml']),
        ('unidock_template', ['unidock/unidock_processing/unidocktools/data/tleap_receptor_template.in']),
        ('bin', ['unidock/unidock_engine/build/bin/ud2'])
>>>>>>> e73dc544
    ],
    entry_points={'console_scripts': ['unidock2 = unidock.main:main']},
    include_package_data=True,
    setup_requires=[] + pytest_runner
)<|MERGE_RESOLUTION|>--- conflicted
+++ resolved
@@ -36,17 +36,9 @@
     packages=find_packages(),
     install_requires=install_requires,
     data_files=[
-<<<<<<< HEAD
-        ('torsion_library', ['unidock/unidock_processing/torsion_library/data/torsion_library_2020.xml',
-                             'unidock/unidock_processing/torsion_library/data/torsion_library_CDPKit.xml']),
-        ('unidock_template', ['unidock/unidock_processing/unidocktools/data/unidock_option_template.yaml',
-                              'unidock/unidock_processing/unidocktools/data/tleap_receptor_template.in']),
-        ('bin', ['unidock/unidock_engine/build/bin/ud2']),
-=======
         ('torsion_library', ['unidock/unidock_processing/torsion_library/data/torsion_library_2020.xml']),
         ('unidock_template', ['unidock/unidock_processing/unidocktools/data/tleap_receptor_template.in']),
         ('bin', ['unidock/unidock_engine/build/bin/ud2'])
->>>>>>> e73dc544
     ],
     entry_points={'console_scripts': ['unidock2 = unidock.main:main']},
     include_package_data=True,
