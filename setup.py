--- conflicted
+++ resolved
@@ -36,28 +36,7 @@
 
 
 setup(
-<<<<<<< HEAD
     ext_modules=[CMakeExtension("unidock_engine", "unidock/unidock_engine")],
     cmdclass={"build_ext": CMakeBuild},
     zip_safe=False,
-=======
-    name='unidock2',
-    author='DP Uni-Dock Team',
-    description=short_description[0],
-    long_description=long_description,
-    long_description_content_type='text/markdown',
-    version=version_str,
-    cmdclass=versioneer.get_cmdclass(),
-    license='MIT',
-    packages=find_packages(),
-    install_requires=install_requires,
-    data_files=[
-        ('torsion_library', ['unidock/unidock_processing/torsion_library/data/torsion_library_2020.xml']),
-        ('unidock_template', ['unidock/unidock_processing/unidocktools/data/tleap_receptor_template.in']),
-        ('bin', ['unidock/unidock_engine/build/bin/ud2'])
-    ],
-    entry_points={'console_scripts': ['unidock2 = unidock.main:main']},
-    include_package_data=True,
-    setup_requires=[] + pytest_runner
->>>>>>> 3fc7fbe4
 )