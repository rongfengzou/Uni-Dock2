--- conflicted
+++ resolved
@@ -5,12 +5,8 @@
 set(PYBIND11_FINDPYTHON ON)
 find_package(pybind11 REQUIRED)
 
-<<<<<<< HEAD
+set(CMAKE_INTERPROCEDURAL_OPTIMIZATION OFF) # avoid the symbol: fatbinData
 pybind11_add_module(${PYBIND_NAME} pipeline.cpp)
-=======
-set(CMAKE_INTERPROCEDURAL_OPTIMIZATION OFF) # avoid the symbol: fatbinData
-pybind11_add_module(${PYBIND_NAME} unidock_engine.cpp)
->>>>>>> 3fc7fbe4
 
 target_link_libraries(${PYBIND_NAME} PRIVATE ${LIB_NAME})
 target_include_directories(${PYBIND_NAME}
@@ -19,8 +15,6 @@
     ${CMAKE_SOURCE_DIR}/src
 )
 
-<<<<<<< HEAD
-=======
 # install not specified here; managed by conda
 
 # lib rpath: suppose conda_env/lib/pythonX.Y/site-packages/my_package/unidock_engine.AABB.so
@@ -28,5 +22,4 @@
 #        INSTALL_RPATH "$ORIGIN/../../../../"
 #)
 
->>>>>>> 3fc7fbe4
 message("      [Sub-Section Done]  PYTHON BINDING !")